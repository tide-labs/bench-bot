const cp = require("child_process")
const path = require("path")
const fs = require("fs")

function errorResult(message, error) {
  return { isError: true, message, error }
}

let cwd = process.cwd()

var shell = require("shelljs")

var libCollector = require("./collector")

function BenchContext(app, config) {
  var self = this
  self.app = app
  self.config = config

  self.runTask = function (cmd, title) {
    let stdout = "",
      stderr = "",
      error = true

    try {
      if (title) {
        app.log({ title, msg: `Running task on directory ${process.cwd()}` })
      }
      // We prefer to run the command in a synchronously so that there's less
      // risk of having the Node.js process interfere or deprioritize the
      // process' execution.
      // Previously we've used cp.spawn for capturing the processes' streams
      // but, again, having it execute directly in the shell reduces the
      // likelihood of friction or overhead due to Node.js APIs.
      const result = shell.exec(cmd, { silent: false })
      stderr = result.stderr
      error = result.code !== 0
      stdout = result.stdout
    } catch (err) {
      error = true
      config.logFatal({
        msg: "Caught exception in command execution",
        error: err,
      })
    }

    return { stdout, stderr, error }
  }
}

//::node::import::native::sr25519::transfer_keep_alive::paritydb::small

const cargoRun = "cargo run --quiet --profile=production ";

var BenchConfigs = {
  import: {
    title: "Import Benchmark (random transfers)",
    benchCommand:
      cargoRun + "-p node-bench --quiet -- node::import::native::sr25519::transfer_keep_alive::rocksdb::medium --json",
  },
  "import/small": {
    title: "Import Benchmark (Small block (10tx) with random transfers)",
    benchCommand:
      cargoRun + "-p node-bench --quiet -- node::import::native::sr25519::transfer_keep_alive::rocksdb::small --json",
  },
  "import/large": {
    title: "Import Benchmark (Large block (500tx) with random transfers)",
    benchCommand:
      cargoRun + "-p node-bench --quiet -- node::import::native::sr25519::transfer_keep_alive::rocksdb::large --json",
  },
  "import/full-wasm": {
    title: "Import Benchmark (Full block with wasm, for weights validation)",
    benchCommand:
      cargoRun + "-p node-bench --quiet -- node::import::wasm::sr25519::transfer_keep_alive::rocksdb::full --json",
  },
  "import/wasm": {
    title: "Import Benchmark via wasm (random transfers)",
    benchCommand:
      cargoRun + "-p node-bench --quiet -- node::import::wasm::sr25519::transfer_keep_alive::rocksdb::medium --json",
  },
  ed25519: {
    title: "Import Benchmark (random transfers, ed25519 signed)",
    benchCommand:
      cargoRun + "-p node-bench --quiet -- node::import::native::ed25519::transfer_keep_alive::rocksdb::medium --json",
  },
}

const prepareBranch = async function (
  { contributor, owner, repo, branch, baseBranch, getPushDomain },
  { benchContext },
) {
  const gitDirectory = path.join(cwd, "git")
  shell.mkdir(gitDirectory)

  const repositoryPath = path.join(gitDirectory, repo)
  var { url } = await getPushDomain()
  benchContext.runTask(`git clone git@github.com:tide-labs/tidechain.git ${repositoryPath}`)
  shell.cd(repositoryPath)

  var { error } = benchContext.runTask("git add . && git reset --hard HEAD")
  if (error) return errorResult(stderr)

  var { error, stdout } = benchContext.runTask("git rev-parse HEAD")
  if (error) return errorResult(stderr)
  const detachedHead = stdout.trim()

  // Check out to the detached head so that any branch can be deleted
  var { error, stderr } = benchContext.runTask(`git checkout ${detachedHead}`)
  if (error) return errorResult(stderr)

  // Recreate PR remote
  benchContext.runTask("git remote remove pr")
  var { url } = await getPushDomain()
  var { error, stderr } = benchContext.runTask(
    `git remote add pr ${url}/${contributor}/${repo}.git`,
  )
  if (error)
    return errorResult(`Failed to add remote reference to ${owner}/${repo}`)

  // Fetch and recreate the PR's branch
  benchContext.runTask(`git branch -D ${branch}`)
  var { error, stderr } = benchContext.runTask(
    `git fetch pr ${branch} && git checkout --track pr/${branch}`,
    `Checking out ${branch}...`,
  )
  if (error) return errorResult(stderr)

  // Fetch and merge master
  var { error, stderr } = benchContext.runTask(
    `git pull origin ${baseBranch}`,
    `Merging branch ${baseBranch}`,
  )
  if (error) return errorResult(stderr)
}

async function benchBranch(app, config) {
  app.log("Waiting our turn to run benchBranch...")

  try {
    if (config.repo != "substrate") {
      return errorResult("Node benchmarks only available on Substrate.")
    }

    var id = config.id
    var benchConfig = BenchConfigs[id]
    if (!benchConfig) {
      return errorResult(`Bench configuration for "${id}" was not found`)
    }

    const collector = new libCollector.Collector()
    var benchContext = new BenchContext(app, config)
    var { title, benchCommand } = benchConfig
    app.log(`Started benchmark "${title}."`)

    var error = await prepareBranch(config, { benchContext })
    if (error) return error

    var { stderr, error, stdout } = benchContext.runTask(
      benchCommand,
      `Benching branch ${config.branch}...`,
    )
    if (error) return errorResult(stderr)

    await collector.CollectBranchCustomRunner(stdout)
    let output = await collector.Report()

    return { title, output, extraInfo: "", benchCommand }
  } catch (error) {
    return errorResult("Caught exception in benchBranch", error)
  }

}

var SubstrateRuntimeBenchmarkConfigs = {
  pallet: {
    title: "Runtime Pallet",
    benchCommand: [
      cargoRun,
      "--features=runtime-benchmarks",
      "--manifest-path=bin/node/cli/Cargo.toml",
      "--",
      "benchmark",
      "--chain=dev",
      "--steps=50",
      "--repeat=20",
      "--pallet={pallet_name}",
      '--extrinsic="*"',
      "--execution=wasm",
      "--wasm-execution=compiled",
      "--heap-pages=4096",
      "--output=./frame/{pallet_folder}/src/weights.rs",
      "--template=./.maintain/frame-weight-template.hbs",
    ].join(" "),
  },
  substrate: {
    title: "Runtime Substrate Pallet",
    benchCommand: [
      cargoRun,
      "--features=runtime-benchmarks",
      "--manifest-path=bin/node/cli/Cargo.toml",
      "--",
      "benchmark",
      "--chain=dev",
      "--steps=50",
      "--repeat=20",
      "--pallet={pallet_name}",
      '--extrinsic="*"',
      "--execution=wasm",
      "--wasm-execution=compiled",
      "--heap-pages=4096",
      "--output=./frame/{pallet_folder}/src/weights.rs",
      "--template=./.maintain/frame-weight-template.hbs",
    ].join(" "),
  },
  custom: {
    title: "Runtime Custom",
    benchCommand:
      cargoRun + "--features runtime-benchmarks --manifest-path bin/node/cli/Cargo.toml -- benchmark",
  },
}

var TidechainRuntimeBenchmarkConfigs = {
  pallet: {
    title: "Runtime Pallet",
    benchCommand: [
      cargoRun,
      "--features=runtime-benchmarks",
      "--",
      "benchmark",
      "--chain=tidechain-dev",
      "--steps=50",
      "--repeat=20",
      "--pallet={pallet_name}",
      '--extrinsic="*"',
      "--execution=wasm",
      "--wasm-execution=compiled",
      "--heap-pages=4096",
      "--header=./file_header.txt",
      "--output=./runtime/tidechain/src/weights/{output_file}",
    ].join(" "),
  },
  tidechain: {
    title: "Runtime Tidechain Pallet",
    benchCommand: [
      cargoRun,
      "--features=runtime-benchmarks",
      "--",
      "benchmark",
      "--chain=tidechain-dev",
      "--steps=50",
      "--repeat=20",
      "--pallet={pallet_name}",
      '--extrinsic="*"',
      "--execution=wasm",
      "--wasm-execution=compiled",
      "--heap-pages=4096",
      "--header=./file_header.txt",
      "--output=./runtime/tidechain/src/weights/{output_file}",
    ].join(" "),
  },
  lagoon: {
    title: "Runtime lagoon Pallet",
    benchCommand: [
      cargoRun,
      "--features=runtime-benchmarks",
      "--",
      "benchmark",
      "--chain=lagoon-dev",
      "--steps=50",
      "--repeat=20",
      "--pallet={pallet_name}",
      '--extrinsic="*"',
      "--execution=wasm",
      "--wasm-execution=compiled",
      "--heap-pages=4096",
      "--header=./file_header.txt",
<<<<<<< HEAD
      "--output=./runtime/lagoon/src/weights/{output_file}",
=======
      "--output=./runtime/kusama/src/weights/{output_file}",
    ].join(" "),
  },
  westend: {
    title: "Runtime Westend Pallet",
    benchCommand: [
      cargoRun,
      "--features=runtime-benchmarks",
      "--",
      "benchmark",
      "--chain=westend-dev",
      "--steps=50",
      "--repeat=20",
      "--pallet={pallet_name}",
      '--extrinsic="*"',
      "--execution=wasm",
      "--wasm-execution=compiled",
      "--heap-pages=4096",
      "--header=./file_header.txt",
      "--output=./runtime/westend/src/weights/{output_file}",
    ].join(" "),
  },
  rococo: {
    title: "Runtime Rococo Pallet",
    benchCommand: [
      cargoRun,
      "--features=runtime-benchmarks",
      "--",
      "benchmark",
      "--chain=rococo-dev",
      "--steps=50",
      "--repeat=20",
      "--pallet={pallet_name}",
      '--extrinsic="*"',
      "--execution=wasm",
      "--wasm-execution=compiled",
      "--heap-pages=4096",
      "--header=./file_header.txt",
      "--output=./runtime/rococo/src/weights/{output_file}",
>>>>>>> 76e1273f
    ].join(" "),
  },
  custom: {
    title: "Runtime Custom",
    benchCommand:
      cargoRun + "--features runtime-benchmarks -- benchmark",
  },
}

<<<<<<< HEAD
=======
var PolkadotXcmBenchmarkConfigs = {
  pallet: {
    title: "XCM",
    benchCommand: [
      cargoRun,
      "--features=runtime-benchmarks",
      "--",
      "benchmark",
      "--chain=polkadot-dev",
      "--steps=50",
      "--repeat=20",
      "--pallet={pallet_name}",
      '--extrinsic="*"',
      "--execution=wasm",
      "--wasm-execution=compiled",
      "--heap-pages=4096",
      "--template=./xcm/pallet-xcm-benchmarks/template.hbs",
      "--output=./runtime/polkadot/src/weights/xcm/{output_file}",
    ].join(" "),
  },
  polkadot: {
    title: "Polkadot XCM",
    benchCommand: [
      cargoRun,
      "--features=runtime-benchmarks",
      "--",
      "benchmark",
      "--chain=polkadot-dev",
      "--steps=50",
      "--repeat=20",
      "--pallet={pallet_name}",
      '--extrinsic="*"',
      "--execution=wasm",
      "--wasm-execution=compiled",
      "--heap-pages=4096",
      "--header=./file_header.txt",
      "--template=./xcm/pallet-xcm-benchmarks/template.hbs",
      "--output=./runtime/polkadot/src/weights/xcm/{output_file}",
    ].join(" "),
  },
  kusama: {
    title: "Kusama XCM",
    benchCommand: [
      cargoRun,
      "--features=runtime-benchmarks",
      "--",
      "benchmark",
      "--chain=kusama-dev",
      "--steps=50",
      "--repeat=20",
      "--pallet={pallet_name}",
      '--extrinsic="*"',
      "--execution=wasm",
      "--wasm-execution=compiled",
      "--heap-pages=4096",
      "--header=./file_header.txt",
      "--template=./xcm/pallet-xcm-benchmarks/template.hbs",
      "--output=./runtime/kusama/src/weights/xcm/{output_file}",
    ].join(" "),
  },
  westend: {
    title: "Westend XCM",
    benchCommand: [
      cargoRun,
      "--features=runtime-benchmarks",
      "--",
      "benchmark",
      "--chain=westend-dev",
      "--steps=50",
      "--repeat=20",
      "--pallet={pallet_name}",
      '--extrinsic="*"',
      "--execution=wasm",
      "--wasm-execution=compiled",
      "--heap-pages=4096",
      "--header=./file_header.txt",
      "--template=./xcm/pallet-xcm-benchmarks/template.hbs",
      "--output=./runtime/westend/src/weights/xcm/{output_file}",
    ].join(" "),
  },
  custom: {
    title: "XCM Custom",
    benchCommand:
      cargoRun + "--features runtime-benchmarks -- benchmark",
  },
}

>>>>>>> 76e1273f
function checkRuntimeBenchmarkCommand(command) {
  let required = [
    "benchmark",
    "--pallet",
    "--extrinsic",
    "--execution",
    "--wasm-execution",
    "--steps",
    "--repeat",
    "--chain",
  ]
  let missing = []
  for (const flag of required) {
    if (!command.includes(flag)) {
      missing.push(flag)
    }
  }

  return missing
}

function checkAllowedCharacters(command) {
  let banned = ["#", "&", "|", ";"]
  for (const token of banned) {
    if (command.includes(token)) {
      return false
    }
  }

  return true
}

async function benchmarkRuntime(app, config) {
  app.log("Waiting our turn to run benchmarkRuntime...")

<<<<<<< HEAD
  return mutex.runExclusive(async function () {
    try {
      if (config.extra.split(" ").length < 2) {
        return errorResult(`Incomplete command.`)
      }

      let command = config.extra.split(" ")[0]

      var benchConfig
      if (config.repo == "substrate" && config.id == "runtime") {
        benchConfig = SubstrateRuntimeBenchmarkConfigs[command]
      } else if (config.repo == "tidechain" && config.id == "runtime") {
        benchConfig = TidechainRuntimeBenchmarkConfigs[command]
      } else {
        return errorResult(
          `${config.repo} repo with ${config.id} is not supported.`,
        )
      }

      var extra = config.extra.split(" ").slice(1).join(" ").trim()
=======
  try {
    if (config.extra.split(" ").length < 2) {
      return errorResult(`Incomplete command.`)
    }
>>>>>>> 76e1273f

    let command = config.extra.split(" ")[0]

    var benchConfig
    if (config.repo == "substrate" && config.id == "runtime") {
      benchConfig = SubstrateRuntimeBenchmarkConfigs[command]
    } else if (config.repo == "polkadot" && config.id == "runtime") {
      benchConfig = PolkadotRuntimeBenchmarkConfigs[command]
    } else if (config.repo == "polkadot" && config.id == "xcm") {
      benchConfig = PolkadotXcmBenchmarkConfigs[command]
    } else {
      return errorResult(
        `${config.repo} repo with ${config.id} is not supported.`,
      )
    }

    var extra = config.extra.split(" ").slice(1).join(" ").trim()

    if (!checkAllowedCharacters(extra)) {
      return errorResult(`Not allowed to use #&|; in the command!`)
    }

    // Append extra flags to the end of the command
    let benchCommand = benchConfig.benchCommand
    if (command == "custom") {
      // extra here should just be raw arguments to add to the command
      benchCommand += " " + extra
    } else {
      // extra here should be the name of a pallet
      benchCommand = benchCommand.replace("{pallet_name}", extra)
      // custom output file name so that pallets with path don't cause issues
      let outputFile = extra.includes("::")
        ? extra.replace("::", "_") + ".rs"
        : ""
      benchCommand = benchCommand.replace("{output_file}", outputFile)
      // pallet folder should be just the name of the pallet, without the leading
      // "pallet_" or "frame_", then separated with "-"
      let palletFolder = extra.split("_").slice(1).join("-").trim()
      benchCommand = benchCommand.replace("{pallet_folder}", palletFolder)
    }

    let missing = checkRuntimeBenchmarkCommand(benchCommand)
    if (missing.length > 0) {
      return errorResult(`Missing required flags: ${missing.toString()}`)
    }

    var benchContext = new BenchContext(app, config)
    var { title } = benchConfig
    app.log(
      `Started ${config.id} benchmark "${title}." (command: ${benchCommand})`,
    )

    var error = await prepareBranch(config, { benchContext })
    if (error) return error

    const outputFile = benchCommand.match(/--output(?:=|\s+)(".+?"|\S+)/)[1]
    var { stdout, stderr } = benchContext.runTask(
      benchCommand,
      `Running for branch ${config.branch}, ${outputFile ? `outputFile: ${outputFile}` : ""
      }: ${benchCommand}`,
    )
    let extraInfo = ""

    var { stdout: gitStatus, stderr: gitStatusError } =
      benchContext.runTask("git status --short")
    app.log(`Git status after execution: ${gitStatus || gitStatusError}`)

    if (outputFile) {
      if (process.env.DEBUG) {
        app.log({
          context: "Output file",
          msg: fs.readFileSync(outputFile).toString(),
        })
      } else {
        try {
          var last = benchContext.runTask(
            `git add ${outputFile} && git commit -m "${benchCommand}"`,
          )
          if (last.error) {
            extraInfo = `ERROR: Unable to commit file ${outputFile}`
            config.logFatal({
              msg: extraInfo,
              stdout: last.stdout,
              stderr: last.stderr,
            })
          } else {
            const target = `${config.contributor}/${config.repo}`
            const { url, token } = await config.getPushDomain()
            var last = benchContext.runTask(
              `git remote set-url pr ${url}/${target}.git && git push pr HEAD`,
              `Pushing ${outputFile} to ${config.branch}`,
            )
            if (last.error) {
              extraInfo = `ERROR: Unable to push ${outputFile}`
              config.logFatal({
                msg: extraInfo,
                stdout: last.stdout,
                stderr: last.stderr,
              })
            }
          }
        } catch (error) {
          extraInfo =
            "NOTE: Caught exception while trying to push commits to the repository"
          config.logFatal({ msg: extraInfo, error })
        }
      }
    }

    return {
      title,
      output: stdout ? stdout : stderr,
      extraInfo,
      benchCommand,
    }
  } catch (error) {
    return errorResult("Caught exception in benchmarkRuntime", error)
  }
}

async function benchRustup(app, config) {
  app.log("Waiting our turn to run benchRustup...")

  try {
    // right now only `rustup update` is supported.
    if (config.extra != "update") {
      return errorResult(`Invalid "rustup" command. Only "update" is supported.`)
    }

    const collector = new libCollector.Collector()
    var benchContext = new BenchContext(app, config)

    let benchCommand = "rustup update";
    let title = "Rustup Update";

    var { stderr, error, stdout } = benchContext.runTask(
      benchCommand,
      `Executing "rustup update"...`,
    )
    if (error) return errorResult(stderr)

    return {
      title,
      output: stdout ? stdout : stderr,
      extraInfo: "",
      benchCommand
    }
  } catch (error) {
    return errorResult("Caught exception in benchRustup", error)
  }
}

module.exports = {
  benchBranch: benchBranch,
  benchmarkRuntime: benchmarkRuntime,
  benchRustup: benchRustup,
}<|MERGE_RESOLUTION|>--- conflicted
+++ resolved
@@ -274,49 +274,8 @@
       "--wasm-execution=compiled",
       "--heap-pages=4096",
       "--header=./file_header.txt",
-<<<<<<< HEAD
       "--output=./runtime/lagoon/src/weights/{output_file}",
-=======
-      "--output=./runtime/kusama/src/weights/{output_file}",
-    ].join(" "),
-  },
-  westend: {
-    title: "Runtime Westend Pallet",
-    benchCommand: [
-      cargoRun,
-      "--features=runtime-benchmarks",
-      "--",
-      "benchmark",
-      "--chain=westend-dev",
-      "--steps=50",
-      "--repeat=20",
-      "--pallet={pallet_name}",
-      '--extrinsic="*"',
-      "--execution=wasm",
-      "--wasm-execution=compiled",
-      "--heap-pages=4096",
-      "--header=./file_header.txt",
-      "--output=./runtime/westend/src/weights/{output_file}",
-    ].join(" "),
-  },
-  rococo: {
-    title: "Runtime Rococo Pallet",
-    benchCommand: [
-      cargoRun,
-      "--features=runtime-benchmarks",
-      "--",
-      "benchmark",
-      "--chain=rococo-dev",
-      "--steps=50",
-      "--repeat=20",
-      "--pallet={pallet_name}",
-      '--extrinsic="*"',
-      "--execution=wasm",
-      "--wasm-execution=compiled",
-      "--heap-pages=4096",
-      "--header=./file_header.txt",
-      "--output=./runtime/rococo/src/weights/{output_file}",
->>>>>>> 76e1273f
+
     ].join(" "),
   },
   custom: {
@@ -326,96 +285,7 @@
   },
 }
 
-<<<<<<< HEAD
-=======
-var PolkadotXcmBenchmarkConfigs = {
-  pallet: {
-    title: "XCM",
-    benchCommand: [
-      cargoRun,
-      "--features=runtime-benchmarks",
-      "--",
-      "benchmark",
-      "--chain=polkadot-dev",
-      "--steps=50",
-      "--repeat=20",
-      "--pallet={pallet_name}",
-      '--extrinsic="*"',
-      "--execution=wasm",
-      "--wasm-execution=compiled",
-      "--heap-pages=4096",
-      "--template=./xcm/pallet-xcm-benchmarks/template.hbs",
-      "--output=./runtime/polkadot/src/weights/xcm/{output_file}",
-    ].join(" "),
-  },
-  polkadot: {
-    title: "Polkadot XCM",
-    benchCommand: [
-      cargoRun,
-      "--features=runtime-benchmarks",
-      "--",
-      "benchmark",
-      "--chain=polkadot-dev",
-      "--steps=50",
-      "--repeat=20",
-      "--pallet={pallet_name}",
-      '--extrinsic="*"',
-      "--execution=wasm",
-      "--wasm-execution=compiled",
-      "--heap-pages=4096",
-      "--header=./file_header.txt",
-      "--template=./xcm/pallet-xcm-benchmarks/template.hbs",
-      "--output=./runtime/polkadot/src/weights/xcm/{output_file}",
-    ].join(" "),
-  },
-  kusama: {
-    title: "Kusama XCM",
-    benchCommand: [
-      cargoRun,
-      "--features=runtime-benchmarks",
-      "--",
-      "benchmark",
-      "--chain=kusama-dev",
-      "--steps=50",
-      "--repeat=20",
-      "--pallet={pallet_name}",
-      '--extrinsic="*"',
-      "--execution=wasm",
-      "--wasm-execution=compiled",
-      "--heap-pages=4096",
-      "--header=./file_header.txt",
-      "--template=./xcm/pallet-xcm-benchmarks/template.hbs",
-      "--output=./runtime/kusama/src/weights/xcm/{output_file}",
-    ].join(" "),
-  },
-  westend: {
-    title: "Westend XCM",
-    benchCommand: [
-      cargoRun,
-      "--features=runtime-benchmarks",
-      "--",
-      "benchmark",
-      "--chain=westend-dev",
-      "--steps=50",
-      "--repeat=20",
-      "--pallet={pallet_name}",
-      '--extrinsic="*"',
-      "--execution=wasm",
-      "--wasm-execution=compiled",
-      "--heap-pages=4096",
-      "--header=./file_header.txt",
-      "--template=./xcm/pallet-xcm-benchmarks/template.hbs",
-      "--output=./runtime/westend/src/weights/xcm/{output_file}",
-    ].join(" "),
-  },
-  custom: {
-    title: "XCM Custom",
-    benchCommand:
-      cargoRun + "--features runtime-benchmarks -- benchmark",
-  },
-}
-
->>>>>>> 76e1273f
+
 function checkRuntimeBenchmarkCommand(command) {
   let required = [
     "benchmark",
@@ -451,33 +321,10 @@
 async function benchmarkRuntime(app, config) {
   app.log("Waiting our turn to run benchmarkRuntime...")
 
-<<<<<<< HEAD
-  return mutex.runExclusive(async function () {
-    try {
-      if (config.extra.split(" ").length < 2) {
-        return errorResult(`Incomplete command.`)
-      }
-
-      let command = config.extra.split(" ")[0]
-
-      var benchConfig
-      if (config.repo == "substrate" && config.id == "runtime") {
-        benchConfig = SubstrateRuntimeBenchmarkConfigs[command]
-      } else if (config.repo == "tidechain" && config.id == "runtime") {
-        benchConfig = TidechainRuntimeBenchmarkConfigs[command]
-      } else {
-        return errorResult(
-          `${config.repo} repo with ${config.id} is not supported.`,
-        )
-      }
-
-      var extra = config.extra.split(" ").slice(1).join(" ").trim()
-=======
   try {
     if (config.extra.split(" ").length < 2) {
       return errorResult(`Incomplete command.`)
     }
->>>>>>> 76e1273f
 
     let command = config.extra.split(" ")[0]
 
