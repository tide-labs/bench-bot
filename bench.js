--- conflicted
+++ resolved
@@ -131,11 +131,7 @@
             '--extrinsic "*"',
             '--execution=wasm',
             '--wasm-execution=compiled',
-<<<<<<< HEAD
-            '--heap-pages 4096',
-=======
             '--heap-pages=4096',
->>>>>>> cdae8165
             '--output ./bin/node/runtime/src/weights',
             '--header ./HEADER',
             '--pallet',
@@ -237,15 +233,10 @@
 
         // If `--output` is set, we commit the benchmark file to the repo
         if (output) {
-<<<<<<< HEAD
             const regex = /--output(?:=|\s+)(".+?"|\S+)/;
-            const path = benchConfig.branchCommand.match(regex)[1];
+            const path = branchCommand.match(regex)[1];
             benchContext.runTask(`git add ${path}`, `Adding new files.`);
-            benchContext.runTask(`git commit -m "${benchConfig.branchCommand}"`, `Committing changes.`);
-=======
-            benchContext.runTask(`git add .`, `Adding new files.`);
             benchContext.runTask(`git commit -m "${branchCommand}"`, `Committing changes.`);
->>>>>>> cdae8165
             if (config.pushToken) {
                 benchContext.runTask(`git push https://${config.pushToken}@github.com/paritytech/substrate.git HEAD`, `Pushing commit with pushToken.`);
             } else {
